""" This contains the list of all drawn plots on the log plotting page """

import re
from html import escape

<<<<<<< HEAD
from bokeh.layouts import column, row
=======
import pandas as pd

from bokeh.layouts import column
>>>>>>> b8a15b53
from bokeh.models import Range1d
from bokeh.models.widgets import Button
from bokeh.io import curdoc
from bokeh.themes import Theme

from config import *
from helper import *
from leaflet import ulog_to_polyline
from plotting import *
from plotted_tables import (
    get_logged_messages, get_changed_parameters,
    get_info_table_html, get_heading_html, get_error_labels_html,
    get_hardfault_html, get_corrupt_log_html
    )

from vtol_tailsitter import *

#pylint: disable=cell-var-from-loop, undefined-loop-variable,
#pylint: disable=consider-using-enumerate,too-many-statements



def generate_plots(ulog, px4_ulog, db_data, vehicle_data, link_to_3d_page,
                   link_to_pid_analysis_page):
    """ create a list of bokeh plots (and widgets) to show """

    plots = []
    data = ulog.data_list
    
    try:
        battery_data = ulog.get_dataset('battery_status')
        if battery_data and 'voltage_v' in battery_data.data:
            min_voltage = np.min(battery_data.data['voltage_v'])
            print(f"Minimum battery voltage: {min_voltage}V")
    except (KeyError, IndexError):
        min_voltage = 0
        
    try:
        ads_data = ulog.get_dataset('actuator_outputs')
        if ads_data and 'output[4]' in ads_data.data:
            max_ads = np.max(ads_data.data['output[4]'])
            print(f"Maximum ADS RPM: {max_ads}")
    except (KeyError, IndexError):
        max_ads = 0

    try:
        todd_data = ulog.get_dataset('todd_sensor')
        if todd_data and 'error_count' in todd_data.data:
            max_error = np.max(todd_data.data['error_count'])
            print(f"Maximum Todd Error Count: {max_error}")
    except (KeyError, IndexError):
        max_error = 0

    try:
        radio_data = ulog.get_dataset('radio_status')
        if radio_data:
            min_rssi = np.min(radio_data.data['rssi'])
            min_txbuf = np.min(radio_data.data['txbuf'])
            min_noise = np.min(radio_data.data['remote_noise'])
            print(f"Minimum RSSI: {min_rssi}")
            print(f"Minimum TXBUF: {min_txbuf}")
            print(f"Minimum Remote Noise: {min_noise}")
    except (KeyError, IndexError):
        min_rssi = 0
        min_txbuf = 0
        min_noise = 0
    
    #quick status
    plots.append(column(
        row(
            Button(label=f"Min Voltage: {min_voltage:.2f}V", button_type='danger' if min_voltage < 20 else 'success', width=int(plot_width * 0.25)),
            Button(label=f"Max ADS: {max_ads:.2f} RPM", button_type='danger' if max_ads < 150 else 'success', width=int(plot_width * 0.25)),
            Button(label=f"Todd Sensors Errors: {max_error:.2f}", button_type='danger' if max_error > 0 else 'success', width=int(plot_width * 0.25)),
            width=int(plot_width * 0.99),
            # margin=(0, 20, 0, 20)  # top, right, bottom, left margins
        ),
        row(
            Button(label=f"Min RSSI: {min_rssi:.2f}", button_type='danger' if min_rssi < 130 else 'success', width=int(plot_width * 0.25)),
            Button(label=f"Min TXBUF: {min_txbuf:.2f}", button_type='danger' if min_txbuf < 10 else 'success', width=int(plot_width * 0.25)), 
            Button(label=f"Min Remote Noise: {min_noise:.2f}", button_type='danger' if min_noise < 10 else 'success', width=int(plot_width * 0.25)),
            width=int(plot_width * 0.99),
            # margin=(0, 20, 0, 20)  # top, right, bottom, left margins
        ),        
        width=int(plot_width * 0.99),
        margin=(0, 20, 0, 20)  # top, right, bottom, left margins
    ))

    # Helper function to style specific plots
    def style_plot(bokeh_plot):
        bokeh_plot.border_fill_color = '#FFF8DC'  # Light pale gold
        bokeh_plot.background_fill_color = '#FFFFFF'  # White
        bokeh_plot.outline_line_color = '#444444'
        return bokeh_plot

    # COMPATIBILITY support for old logs
    if any(elem.name in ('vehicle_air_data', 'vehicle_magnetometer') for elem in data):
        baro_alt_meter_topic = 'vehicle_air_data'
        magnetometer_ga_topic = 'vehicle_magnetometer'
    else: # old
        baro_alt_meter_topic = 'sensor_combined'
        magnetometer_ga_topic = 'sensor_combined'
    manual_control_sp_controls = ['roll', 'pitch', 'yaw', 'throttle']
    manual_control_sp_throttle_range = '[-1, 1]'
    vehicle_gps_position_altitude = None
    for topic in data:
        if topic.name == 'system_power':
            # COMPATIBILITY: rename fields to new format
            if 'voltage5V_v' in topic.data:     # old (prior to PX4/Firmware:213aa93)
                topic.data['voltage5v_v'] = topic.data.pop('voltage5V_v')
            if 'voltage3V3_v' in topic.data:    # old (prior to PX4/Firmware:213aa93)
                topic.data['sensors3v3[0]'] = topic.data.pop('voltage3V3_v')
            if 'voltage3v3_v' in topic.data:
                topic.data['sensors3v3[0]'] = topic.data.pop('voltage3v3_v')
        elif topic.name == 'tecs_status':
            if 'airspeed_sp' in topic.data: # old (prior to PX4-Autopilot/pull/16585)
                topic.data['true_airspeed_sp'] = topic.data.pop('airspeed_sp')
        elif topic.name == 'manual_control_setpoint':
            if 'throttle' not in topic.data: # old (prior to PX4-Autopilot/pull/15949)
                manual_control_sp_controls = ['y', 'x', 'r', 'z']
                manual_control_sp_throttle_range = '[0, 1]'
        elif topic.name == 'vehicle_gps_position':
            if ulog.msg_info_dict.get('ver_data_format', 0) >= 2:
                vehicle_gps_position_altitude = topic.data['altitude_msl_m']
            else: # COMPATIBILITY
                vehicle_gps_position_altitude = topic.data['alt'] * 0.001

    if any(elem.name == 'vehicle_angular_velocity' for elem in data):
        rate_estimated_topic_name = 'vehicle_angular_velocity'
        rate_groundtruth_topic_name = 'vehicle_angular_velocity_groundtruth'
        rate_field_names = ['xyz[0]', 'xyz[1]', 'xyz[2]']
    else: # old
        rate_estimated_topic_name = 'vehicle_attitude'
        rate_groundtruth_topic_name = 'vehicle_attitude_groundtruth'
        rate_field_names = ['rollspeed', 'pitchspeed', 'yawspeed']
    if any(elem.name == 'manual_control_switches' for elem in data):
        manual_control_switches_topic = 'manual_control_switches'
    else: # old
        manual_control_switches_topic = 'manual_control_setpoint'
    dynamic_control_alloc = any(elem.name in ('actuator_motors', 'actuator_servos')
                                for elem in data)
    actuator_controls_0 = ActuatorControls(ulog, dynamic_control_alloc, 0)
    actuator_controls_1 = ActuatorControls(ulog, dynamic_control_alloc, 1)

    # initialize flight mode changes
    flight_mode_changes = get_flight_mode_changes(ulog)
    
    # intialize ADS run changes
    ads_states = get_ads_run_state(ulog)

    # VTOL state changes & vehicle type
    vtol_states = None
    is_vtol = False
    is_vtol_tailsitter = False
    try:
        cur_dataset = ulog.get_dataset('vehicle_status')
        if np.amax(cur_dataset.data['is_vtol']) == 1:
            is_vtol = True
            # check if is tailsitter
            is_vtol_tailsitter = ('is_vtol_tailsitter' in cur_dataset.data and
                                  np.amax(cur_dataset.data['is_vtol_tailsitter']) == 1)
            # find mode after transitions (states: 1=transition, 2=FW, 3=MC)
            if 'vehicle_type' in cur_dataset.data:
                vehicle_type_field = 'vehicle_type'
                vtol_state_mapping = {2: 2, 1: 3}
                vehicle_type = cur_dataset.data['vehicle_type']
                in_transition_mode = cur_dataset.data['in_transition_mode']
                vtol_states = []
                for i in range(len(vehicle_type)):
                    # a VTOL can change state also w/o in_transition_mode set
                    # (e.g. in Manual mode)
                    if i == 0 or in_transition_mode[i-1] != in_transition_mode[i] or \
                        vehicle_type[i-1] != vehicle_type[i]:
                        vtol_states.append((cur_dataset.data['timestamp'][i],
                                            in_transition_mode[i]))

            else: # COMPATIBILITY: old logs (https://github.com/PX4/Firmware/pull/11918)
                vtol_states = cur_dataset.list_value_changes('in_transition_mode')
                vehicle_type_field = 'is_rotary_wing'
                vtol_state_mapping = {0: 2, 1: 3}
            for i in range(len(vtol_states)):
                if vtol_states[i][1] == 0:
                    t = vtol_states[i][0]
                    idx = np.argmax(cur_dataset.data['timestamp'] >= t) + 1
                    vtol_states[i] = (t, vtol_state_mapping[
                        cur_dataset.data[vehicle_type_field][idx]])
            vtol_states.append((ulog.last_timestamp, -1))
    except (KeyError, IndexError) as error:
        vtol_states = None



    # Heading
    curdoc().template_variables['title_html'] = get_heading_html(
        ulog, px4_ulog, db_data, link_to_3d_page,
        additional_links=[("Open PID Analysis", link_to_pid_analysis_page)])

    # info text on top (logging duration, max speed, ...)
    curdoc().template_variables['info_table_html'] = \
        get_info_table_html(ulog, px4_ulog, db_data, vehicle_data, vtol_states)

    curdoc().template_variables['error_labels_html'] = get_error_labels_html()

    hardfault_html = get_hardfault_html(ulog)
    if hardfault_html is not None:
        curdoc().template_variables['hardfault_html'] = hardfault_html

    corrupt_log_html = get_corrupt_log_html(ulog)
    if corrupt_log_html:
        curdoc().template_variables['corrupt_log_html'] = corrupt_log_html

    # Position plot
    data_plot = DataPlot2D(data, plot_config, 'vehicle_local_position',
                           x_axis_label='[m]', y_axis_label='[m]', plot_height='large')
    data_plot.add_graph('y', 'x', colors2[0], 'Estimated',
                        check_if_all_zero=True)
    if not data_plot.had_error: # vehicle_local_position is required
        data_plot.change_dataset('vehicle_local_position_setpoint')
        data_plot.add_graph('y', 'x', colors2[1], 'Setpoint')
        # groundtruth (SITL only)
        data_plot.change_dataset('vehicle_local_position_groundtruth')
        data_plot.add_graph('y', 'x', color_gray, 'Groundtruth')
        # GPS + position setpoints
        plot_map(ulog, plot_config, map_type='plain', setpoints=True,
                 bokeh_plot=data_plot.bokeh_plot)
        if data_plot.finalize() is not None:
            plots.append(data_plot.bokeh_plot)
            
    if any(elem.name == 'vehicle_gps_position' for elem in ulog.data_list):
        # Leaflet Map
        try:
            pos_datas, flight_modes = ulog_to_polyline(ulog, flight_mode_changes)
            curdoc().template_variables['pos_datas'] = pos_datas
            curdoc().template_variables['pos_flight_modes'] = flight_modes
        except:
            pass
        curdoc().template_variables['has_position_data'] = True

    # initialize parameter changes
    changed_params = None
    if not 'replay' in ulog.msg_info_dict: # replay can have many param changes
        if len(ulog.changed_parameters) > 0:
            changed_params = ulog.changed_parameters
            plots.append(None) # save space for the param change button

    ### Add all data plots ###

    x_range_offset = (ulog.last_timestamp - ulog.start_timestamp) * 0.05
    x_range = Range1d(ulog.start_timestamp - x_range_offset, ulog.last_timestamp + x_range_offset)

    # Altitude estimate
    data_plot = DataPlot(data, plot_config, 'vehicle_gps_position',
                         y_axis_label='[m]', title='Altitude Estimate',
                         changed_params=changed_params, x_range=x_range)
    data_plot.add_graph([lambda data: ('alt', vehicle_gps_position_altitude)],
                        colors8[0:1], ['GPS Altitude (MSL)'])
    data_plot.change_dataset(baro_alt_meter_topic)
    data_plot.add_graph(['baro_alt_meter'], colors8[1:2], ['Barometer Altitude'])
    data_plot.change_dataset('vehicle_global_position')
    data_plot.add_graph(['alt'], colors8[2:3], ['Fused Altitude Estimation'])
    data_plot.change_dataset('position_setpoint_triplet')
    data_plot.add_circle(['current.alt'], [plot_config['mission_setpoint_color']],
                        ['Altitude Setpoint'])
    plot_flight_modes_background(data_plot, flight_mode_changes, vtol_states)
    
    if data_plot.finalize() is not None: plots.append(data_plot)
    
    
        # for axis in ['x', 'y', 'z']:
        # data_plot = DataPlot(data, plot_config, 'vehicle_local_position',
        #                      y_axis_label='[m]', title='Local Position '+axis.upper(),
        #                      plot_height='small', changed_params=changed_params,
        #                      x_range=x_range)
        # data_plot.add_graph([axis], colors2[0:1], [axis.upper()+' Estimated'], mark_nan=True)
        # data_plot.change_dataset('vehicle_local_position_setpoint')
        # data_plot.add_graph([axis], colors2[1:2], [axis.upper()+' Setpoint'],
        #                     use_step_lines=True)
        # plot_flight_modes_background(data_plot, flight_mode_changes, vtol_states)

        # if data_plot.finalize() is not None: plots.append(data_plot)
    # Tim plot 
    axis = 'y'
    data_plot = DataPlot(data, plot_config, 'vehicle_local_position',
                         y_axis_label='[normalized]', title='Max Difference of Throttle (all 4 motors) over 1 second moving average and normalized setpoint vs gps altitude',
                         plot_height='small', changed_params=changed_params,
                         x_range=x_range)

    # Normalize y position data
    # Get normalization constants from position data first
    pos_min = data_plot.dataset.data[axis].min()
    pos_max = data_plot.dataset.data[axis].max()
    data_plot.add_graph([lambda data: ('y_norm',
                        (data[axis] - pos_min) / (pos_max - pos_min))],
                        colors2[0:1], [axis.upper()+' Estimated'], mark_nan=True)
    
    data_plot.change_dataset('vehicle_local_position_setpoint')
    data_plot.add_graph([lambda data: ('y_norm', (data[axis] - pos_min) / (pos_max - pos_min))],
                        colors2[1:2], [axis.upper()+' Setpoint'],
                        use_step_lines=True)
    
    data_plot.change_dataset('actuator_motors')
    data_plot.add_graph([lambda data: ('motor_diff_roll', 
                        pd.Series(np.max([data['control[0]'], data['control[1]'], 
                                        data['control[2]'], data['control[3]']], axis=0) - 
                                 np.min([data['control[0]'], data['control[1]'], 
                                       data['control[2]'], data['control[3]']], axis=0)).rolling(500).mean().pipe(
                                           lambda x: (x - x.min()) / (x.max() - x.min())))],
                        colors8[4:5], ['Motor Diff (50pt rolling avg)'], mark_nan=False)

    plot_flight_modes_background(data_plot, flight_mode_changes, vtol_states)

    if data_plot.finalize() is not None:
        style_plot(data_plot.bokeh_plot)
        plots.append(data_plot)
        
        
    data_plot = DataPlot(data, plot_config, magnetometer_ga_topic,
                         y_start=0, title='Thrust/Velocity Ratio', plot_height='small',
                         changed_params=changed_params, x_range=x_range)

    data_plot.change_dataset(actuator_controls_0.thrust_sp_topic)
    if actuator_controls_0.thrust is not None:
        thrust_data = actuator_controls_0.thrust
        thrust_min = np.min(thrust_data)
        thrust_max = np.max(thrust_data)
        normalized_thrust = (thrust_data - thrust_min)/(thrust_max - thrust_min)
        data_plot.add_graph([lambda data: ('thrust', normalized_thrust)],
                            colors3[1:2], ['Thrust'])
        
    data_plot.change_dataset('vehicle_local_position')
    vz_data = -1 * data_plot.dataset.data['vz'] # Multiply by -1 to invert
    vz_min = np.min(vz_data)
    vz_max = np.max(vz_data)
    normalized_vz = (vz_data - vz_min)/(vz_max - vz_min)
    data_plot.add_graph([lambda data: ('vz', normalized_vz)],
                        colors8[0:3], ['Z'])
    
    normalized_thrust = np.array((thrust_data - thrust_min) / (thrust_max - thrust_min))
    normalized_vz = np.array((vz_data - vz_min) / (vz_max - vz_min))

    data_plot.add_graph([lambda data: ('thrust/vz', normalized_thrust / (normalized_vz + 1e-6))],
                        colors8[0:3], ['Thrust/Velocity Ratio'])

    
    if data_plot.finalize() is not None:
        style_plot(data_plot.bokeh_plot)
        plots.append(data_plot)
    #         # Velocity
    # data_plot = DataPlot(data, plot_config, 'vehicle_local_position',
    #                      y_axis_label='[m/s]', title='Velocity',
    #                      plot_height='small', changed_params=changed_params,
    #                      x_range=x_range)
    # data_plot.add_graph(['vx', 'vy', 'vz'], colors8[0:3], ['X', 'Y', 'Z'])
    # data_plot.change_dataset('vehicle_local_position_setpoint')
    # data_plot.add_graph(['vx', 'vy', 'vz'], [colors8[5], colors8[4], colors8[6]],
    #                     ['X Setpoint', 'Y Setpoint', 'Z Setpoint'], use_step_lines=True)
    # plot_flight_modes_background(data_plot, flight_mode_changes, vtol_states)

    # if data_plot.finalize() is not None: plots.append(data_plot)
                  
    # VTOL tailistter orientation conversion, if relevant
    if is_vtol_tailsitter:
        [tailsitter_attitude, tailsitter_rates, tailsitter_rates_setpoint] = tailsitter_orientation(
            ulog, vtol_states)

    # Roll/Pitch/Yaw angle & angular rate
    for index, axis in enumerate(['roll', 'pitch', 'yaw']):
        # angle
        axis_name = axis.capitalize()
        data_plot = DataPlot(data, plot_config, 'vehicle_attitude',
                             y_axis_label='[deg]', title=axis_name+' Angle',
                             plot_height='small', changed_params=changed_params,
                             x_range=x_range)
        if is_vtol_tailsitter:
            if tailsitter_attitude[axis] is not None:
                data_plot.add_graph([lambda data: (axis+'_q',
                                                   np.rad2deg(tailsitter_attitude[axis]))],
                                    colors3[0:1], [axis_name+' Estimated'], mark_nan=True)
        else:
            data_plot.add_graph([lambda data: (axis, np.rad2deg(data[axis]))],
                                colors3[0:1], [axis_name+' Estimated'], mark_nan=True)

        data_plot.change_dataset('vehicle_attitude_setpoint')
        data_plot.add_graph([lambda data: (axis+'_d', np.rad2deg(data[axis+'_d']))],
                            colors3[1:2], [axis_name+' Setpoint'],
                            use_step_lines=True)
        if axis == 'yaw':
            data_plot.add_graph(
                [lambda data: ('yaw_sp_move_rate', np.rad2deg(data['yaw_sp_move_rate']))],
                colors3[2:3], [axis_name+' FF Setpoint [deg/s]'],
                use_step_lines=True)
        data_plot.change_dataset('vehicle_attitude_groundtruth')
        data_plot.add_graph([lambda data: (axis, np.rad2deg(data[axis]))],
                            [color_gray], [axis_name+' Groundtruth'])
        plot_flight_modes_background(data_plot, flight_mode_changes, vtol_states)

        if data_plot.finalize() is not None: plots.append(data_plot)

        # rate
        data_plot = DataPlot(data, plot_config, rate_estimated_topic_name,
                             y_axis_label='[deg/s]', title=axis_name+' Angular Rate',
                             plot_height='small', changed_params=changed_params,
                             x_range=x_range)
        if is_vtol_tailsitter:
            if tailsitter_rates[axis] is not None:
                data_plot.add_graph([lambda data: (axis+'_q',
                                np.rad2deg(tailsitter_rates[axis]))],
                                colors3[0:1], [axis_name+' Rate Estimated'], mark_nan=True)
                data_plot.change_dataset('vehicle_rates_setpoint')
                data_plot.add_graph([lambda data: (axis, np.rad2deg(
                                tailsitter_rates_setpoint[axis]))],
                                colors3[1:2], [axis_name+' Rate Setpoint'],
                                mark_nan=True, use_step_lines=True)
        else:
            data_plot.add_graph([lambda data: (axis+'speed',
                                               np.rad2deg(data[rate_field_names[index]]))],
                                colors3[0:1], [axis_name+' Rate Estimated'], mark_nan=True)
            data_plot.change_dataset('vehicle_rates_setpoint')
            data_plot.add_graph([lambda data: (axis, np.rad2deg(data[axis]))],
                                colors3[1:2], [axis_name+' Rate Setpoint'],
                                mark_nan=True, use_step_lines=True)
        axis_letter = axis[0].upper()
        rate_int_limit = '(*100)'
        # this param is MC/VTOL only (it will not exist on FW)
        rate_int_limit_param = 'MC_' + axis_letter + 'R_INT_LIM'
        if rate_int_limit_param in ulog.initial_parameters:
            rate_int_limit = '[-{0:.0f}, {0:.0f}]'.format(
                ulog.initial_parameters[rate_int_limit_param]*100)
        data_plot.change_dataset('rate_ctrl_status')
        data_plot.add_graph([lambda data: (axis, data[axis+'speed_integ']*100)],
                            colors3[2:3], [axis_name+' Rate Integral '+rate_int_limit])
        data_plot.change_dataset(rate_groundtruth_topic_name)
        data_plot.add_graph([lambda data: (axis+'speed',
                                           np.rad2deg(data[rate_field_names[index]]))],
                            [color_gray], [axis_name+' Rate Groundtruth'])
        plot_flight_modes_background(data_plot, flight_mode_changes, vtol_states)

        if data_plot.finalize() is not None: plots.append(data_plot)



    # Local position
    for axis in ['x', 'y', 'z']:
        data_plot = DataPlot(data, plot_config, 'vehicle_local_position',
                             y_axis_label='[m]', title='Local Position '+axis.upper(),
                             plot_height='small', changed_params=changed_params,
                             x_range=x_range)
        data_plot.add_graph([axis], colors2[0:1], [axis.upper()+' Estimated'], mark_nan=True)
        data_plot.change_dataset('vehicle_local_position_setpoint')
        data_plot.add_graph([axis], colors2[1:2], [axis.upper()+' Setpoint'],
                            use_step_lines=True)
        plot_flight_modes_background(data_plot, flight_mode_changes, vtol_states)

        if data_plot.finalize() is not None: plots.append(data_plot)



    # Velocity
    data_plot = DataPlot(data, plot_config, 'vehicle_local_position',
                         y_axis_label='[m/s]', title='Velocity',
                         plot_height='small', changed_params=changed_params,
                         x_range=x_range)
    data_plot.add_graph(['vx', 'vy', 'vz'], colors8[0:3], ['X', 'Y', 'Z'])
    data_plot.change_dataset('vehicle_local_position_setpoint')
    data_plot.add_graph(['vx', 'vy', 'vz'], [colors8[5], colors8[4], colors8[6]],
                        ['X Setpoint', 'Y Setpoint', 'Z Setpoint'], use_step_lines=True)
    plot_flight_modes_background(data_plot, flight_mode_changes, vtol_states)

    if data_plot.finalize() is not None: plots.append(data_plot)


    # Visual Odometry (only if topic found)
    if any(elem.name == 'vehicle_visual_odometry' for elem in data):
        # Vision position
        data_plot = DataPlot(data, plot_config, 'vehicle_visual_odometry',
                             y_axis_label='[m]', title='Visual Odometry Position',
                             plot_height='small', changed_params=changed_params,
                             x_range=x_range)
        data_plot.add_graph(['x', 'y', 'z'], colors3, ['X', 'Y', 'Z'], mark_nan=True)
        plot_flight_modes_background(data_plot, flight_mode_changes, vtol_states)

        data_plot.change_dataset('vehicle_local_position_groundtruth')
        data_plot.add_graph(['x', 'y', 'z'], colors8[2:5],
                            ['Groundtruth X', 'Groundtruth Y', 'Groundtruth Z'])

        if data_plot.finalize() is not None: plots.append(data_plot)


        # Vision velocity
        data_plot = DataPlot(data, plot_config, 'vehicle_visual_odometry',
                             y_axis_label='[m]', title='Visual Odometry Velocity',
                             plot_height='small', changed_params=changed_params,
                             x_range=x_range)
        data_plot.add_graph(['vx', 'vy', 'vz'], colors3, ['X', 'Y', 'Z'], mark_nan=True)
        plot_flight_modes_background(data_plot, flight_mode_changes, vtol_states)

        data_plot.change_dataset('vehicle_local_position_groundtruth')
        data_plot.add_graph(['vx', 'vy', 'vz'], colors8[2:5],
                            ['Groundtruth VX', 'Groundtruth VY', 'Groundtruth VZ'])
        if data_plot.finalize() is not None: plots.append(data_plot)


        # Vision attitude
        data_plot = DataPlot(data, plot_config, 'vehicle_visual_odometry',
                             y_axis_label='[deg]', title='Visual Odometry Attitude',
                             plot_height='small', changed_params=changed_params,
                             x_range=x_range)
        data_plot.add_graph([lambda data: ('roll', np.rad2deg(data['roll'])),
                             lambda data: ('pitch', np.rad2deg(data['pitch'])),
                             lambda data: ('yaw', np.rad2deg(data['yaw']))],
                            colors3, ['Roll', 'Pitch', 'Yaw'], mark_nan=True)
        plot_flight_modes_background(data_plot, flight_mode_changes, vtol_states)

        data_plot.change_dataset('vehicle_attitude_groundtruth')
        data_plot.add_graph([lambda data: ('roll', np.rad2deg(data['roll'])),
                             lambda data: ('pitch', np.rad2deg(data['pitch'])),
                             lambda data: ('yaw', np.rad2deg(data['yaw']))],
                            colors8[2:5],
                            ['Roll Groundtruth', 'Pitch Groundtruth', 'Yaw Groundtruth'])

        if data_plot.finalize() is not None: plots.append(data_plot)

        # Vision attitude rate
        data_plot = DataPlot(data, plot_config, 'vehicle_visual_odometry',
                             y_axis_label='[deg]', title='Visual Odometry Attitude Rate',
                             plot_height='small', changed_params=changed_params,
                             x_range=x_range)
        data_plot.add_graph([lambda data: ('rollspeed', np.rad2deg(data['rollspeed'])),
                             lambda data: ('pitchspeed', np.rad2deg(data['pitchspeed'])),
                             lambda data: ('yawspeed', np.rad2deg(data['yawspeed']))],
                            colors3, ['Roll Rate', 'Pitch Rate', 'Yaw Rate'], mark_nan=True)
        plot_flight_modes_background(data_plot, flight_mode_changes, vtol_states)

        data_plot.change_dataset(rate_groundtruth_topic_name)
        data_plot.add_graph([lambda data: ('rollspeed', np.rad2deg(data[rate_field_names[0]])),
                             lambda data: ('pitchspeed', np.rad2deg(data[rate_field_names[1]])),
                             lambda data: ('yawspeed', np.rad2deg(data[rate_field_names[2]]))],
                            colors8[2:5],
                            ['Roll Rate Groundtruth', 'Pitch Rate Groundtruth',
                             'Yaw Rate Groundtruth'])

        if data_plot.finalize() is not None: plots.append(data_plot)

        # Vision latency
        data_plot = DataPlot(data, plot_config, 'vehicle_visual_odometry',
                             y_axis_label='[ms]', title='Visual Odometry Latency',
                             plot_height='small', changed_params=changed_params,
                             x_range=x_range)
        data_plot.add_graph(
            [lambda data: ('latency', 1e-3*(data['timestamp'] - data['timestamp_sample']))],
            colors3, ['VIO Latency'], mark_nan=True)
        plot_flight_modes_background(data_plot, flight_mode_changes, vtol_states)

        if data_plot.finalize() is not None: plots.append(data_plot)

    # Airspeed vs Ground speed: but only if there's valid airspeed data or a VTOL
    try:
        if is_vtol or ulog.get_dataset('airspeed') is not None:
            data_plot = DataPlot(data, plot_config, 'vehicle_global_position',
                                 y_axis_label='[m/s]', title='Airspeed',
                                 plot_height='small',
                                 changed_params=changed_params, x_range=x_range)
            data_plot.add_graph([lambda data: ('groundspeed_estimated',
                                               np.sqrt(data['vel_n']**2 + data['vel_e']**2))],
                                colors8[0:1], ['Ground Speed Estimated'])
            if any(elem.name == 'airspeed_validated' for elem in data):
                airspeed_validated = ulog.get_dataset('airspeed_validated')
                data_plot.change_dataset('airspeed_validated')
                if np.amax(airspeed_validated.data['airspeed_sensor_measurement_valid']) == 1:
                    data_plot.add_graph(['true_airspeed_m_s'], colors8[1:2],
                                        ['True Airspeed'])
                else:
                    data_plot.add_graph(['true_ground_minus_wind_m_s'], colors8[1:2],
                                        ['True Airspeed (estimated)'])
            else:
                data_plot.change_dataset('airspeed')
                data_plot.add_graph(['indicated_airspeed_m_s'], colors8[1:2],
                                    ['Indicated Airspeed'])
            data_plot.change_dataset('vehicle_gps_position')
            data_plot.add_graph(['vel_m_s'], colors8[2:3], ['Ground Speed (from GPS)'])
            data_plot.change_dataset('tecs_status')
            data_plot.add_graph(['true_airspeed_sp'], colors8[3:4], ['True Airspeed Setpoint'])
            plot_flight_modes_background(data_plot, flight_mode_changes, vtol_states)

            if data_plot.finalize() is not None: plots.append(data_plot)
    except (KeyError, IndexError) as error:
        pass

    # TECS (fixed-wing or VTOLs)
    data_plot = DataPlot(data, plot_config, 'tecs_status', y_start=0, title='TECS',
                         y_axis_label='[m/s]', plot_height='small',
                         changed_params=changed_params, x_range=x_range)
    data_plot.add_graph(['height_rate', 'height_rate_setpoint'],
                        colors2, ['Height Rate', 'Height Rate Setpoint'],
                        mark_nan=True)
    plot_flight_modes_background(data_plot, flight_mode_changes, vtol_states)
    if data_plot.finalize() is not None: plots.append(data_plot)


    # manual control inputs
    # prefer the manual_control_setpoint topic. Old logs do not contain it
    if any(elem.name == 'manual_control_setpoint' for elem in data):
        data_plot = DataPlot(data, plot_config, 'manual_control_setpoint',
                             title='Manual Control Inputs (Radio or Joystick)',
                             plot_height='small', y_range=Range1d(-1.1, 1.1),
                             changed_params=changed_params, x_range=x_range)
        data_plot.add_graph(manual_control_sp_controls + ['aux1', 'aux2'], colors8[0:6],
                            ['Y / Roll', 'X / Pitch', 'Yaw',
                             'Throttle ' + manual_control_sp_throttle_range, 'Aux1', 'Aux2'])
        data_plot.change_dataset(manual_control_switches_topic)
        data_plot.add_graph([lambda data: ('mode_slot', data['mode_slot']/6),
                             lambda data: ('kill_switch', data['kill_switch'] == 1)],
                            colors8[6:8], ['Flight Mode', 'Kill Switch'])
        # TODO: add RTL switch and others? Look at params which functions are mapped?
        plot_flight_modes_background(data_plot, flight_mode_changes, vtol_states)

        if data_plot.finalize() is not None: plots.append(data_plot)

    else: # it's an old log (COMPATIBILITY)
        data_plot = DataPlot(data, plot_config, 'rc_channels',
                             title='Raw Radio Control Inputs',
                             plot_height='small', y_range=Range1d(-1.1, 1.1),
                             changed_params=changed_params, x_range=x_range)
        num_rc_channels = 8
        if data_plot.dataset:
            num_rc_channels = min(np.amax(data_plot.dataset.data['channel_count']), num_rc_channels)
        legends = []
        for i in range(num_rc_channels):
            channel_names = px4_ulog.get_configured_rc_input_names(i)
            if channel_names is None:
                legends.append('Channel '+str(i))
            else:
                legends.append('Channel '+str(i)+' ('+', '.join(channel_names)+')')
        data_plot.add_graph(['channels['+str(i)+']' for i in range(num_rc_channels)],
                            colors8[0:num_rc_channels], legends, mark_nan=True)
        plot_flight_modes_background(data_plot, flight_mode_changes, vtol_states)

        if data_plot.finalize() is not None: plots.append(data_plot)


    # actuator controls 0
    data_plot = DataPlot(data, plot_config, actuator_controls_0.torque_sp_topic,
                         y_start=0, title='Actuator Controls',
                         plot_height='small', changed_params=changed_params,
                         x_range=x_range)
    data_plot.add_graph(actuator_controls_0.torque_axes_field_names,
                        colors8[0:3], ['Roll', 'Pitch', 'Yaw'], mark_nan=True)
    data_plot.change_dataset(actuator_controls_0.thrust_sp_topic)
    if actuator_controls_0.thrust_z_neg is not None:
        data_plot.add_graph([lambda data: ('thrust', actuator_controls_0.thrust_z_neg)],
                            colors8[3:4], ['Thrust (up)'], mark_nan=True)
    if actuator_controls_0.thrust_x is not None:
        data_plot.add_graph([lambda data: ('thrust', actuator_controls_0.thrust_x)],
                            colors8[4:5], ['Thrust (forward)'], mark_nan=True)
    plot_flight_modes_background(data_plot, flight_mode_changes, vtol_states)
    if data_plot.finalize() is not None: plots.append(data_plot)

    # actuator controls (Main) FFT (for filter & output noise analysis)
    data_plot = DataPlotFFT(data, plot_config, actuator_controls_0.torque_sp_topic,
                            title='Actuator Controls FFT', y_range = Range1d(0, 0.01))
    data_plot.add_graph(actuator_controls_0.torque_axes_field_names,
                        colors3, ['Roll', 'Pitch', 'Yaw'])
    if not data_plot.had_error:
        if 'MC_DTERM_CUTOFF' in ulog.initial_parameters: # COMPATIBILITY
            data_plot.mark_frequency(
                ulog.initial_parameters['MC_DTERM_CUTOFF'],
                'MC_DTERM_CUTOFF')
        if 'IMU_DGYRO_CUTOFF' in ulog.initial_parameters:
            data_plot.mark_frequency(
                ulog.initial_parameters['IMU_DGYRO_CUTOFF'],
                'IMU_DGYRO_CUTOFF')
        if 'IMU_GYRO_CUTOFF' in ulog.initial_parameters:
            data_plot.mark_frequency(
                ulog.initial_parameters['IMU_GYRO_CUTOFF'],
                'IMU_GYRO_CUTOFF', 20)

    if data_plot.finalize() is not None: plots.append(data_plot)


    # angular_velocity FFT (for filter & output noise analysis)
    data_plot = DataPlotFFT(data, plot_config, 'vehicle_angular_velocity',
                            title='Angular Velocity FFT', y_range = Range1d(0, 0.01))
    data_plot.add_graph(['xyz[0]', 'xyz[1]', 'xyz[2]'],
                        colors3, ['Rollspeed', 'Pitchspeed', 'Yawspeed'])
    if not data_plot.had_error:
        if 'IMU_GYRO_CUTOFF' in ulog.initial_parameters:
            data_plot.mark_frequency(
                ulog.initial_parameters['IMU_GYRO_CUTOFF'],
                'IMU_GYRO_CUTOFF', 20)
        if 'IMU_GYRO_NF_FREQ' in ulog.initial_parameters:
            if  ulog.initial_parameters['IMU_GYRO_NF_FREQ'] > 0:
                data_plot.mark_frequency(
                    ulog.initial_parameters['IMU_GYRO_NF_FREQ'],
                    'IMU_GYRO_NF_FREQ', 70)

    if data_plot.finalize() is not None: plots.append(data_plot)


    # angular_acceleration FFT (for filter & output noise analysis)
    data_plot = DataPlotFFT(data, plot_config, 'vehicle_angular_acceleration',
                            title='Angular Acceleration FFT')
    data_plot.add_graph(['xyz[0]', 'xyz[1]', 'xyz[2]'],
                        colors3, ['Roll accel', 'Pitch accel', 'Yaw accel'])
    if not data_plot.had_error:
        if 'IMU_DGYRO_CUTOFF' in ulog.initial_parameters:
            data_plot.mark_frequency(
                ulog.initial_parameters['IMU_DGYRO_CUTOFF'],
                'IMU_DGYRO_CUTOFF')
        if 'IMU_GYRO_NF_FREQ' in ulog.initial_parameters:
            if  ulog.initial_parameters['IMU_GYRO_NF_FREQ'] > 0:
                data_plot.mark_frequency(
                    ulog.initial_parameters['IMU_GYRO_NF_FREQ'],
                    'IMU_GYRO_NF_FREQ', 70)

    if data_plot.finalize() is not None: plots.append(data_plot)

    # actuator controls 1 (torque + thrust)
    # (only present on VTOL, Fixed-wing config)
    data_plot = DataPlot(data, plot_config, actuator_controls_1.torque_sp_topic,
                         y_start=0, title='Actuator Controls 1 (VTOL in Fixed-Wing mode)',
                         plot_height='small', changed_params=changed_params, topic_instance=1,
                         x_range=x_range)
    data_plot.add_graph(actuator_controls_1.torque_axes_field_names,
                        colors8[0:3], ['Roll', 'Pitch', 'Yaw'], mark_nan=True)
    data_plot.change_dataset(actuator_controls_1.thrust_sp_topic,
                             actuator_controls_1.topic_instance)
    if actuator_controls_1.thrust_x is not None:
        data_plot.add_graph([lambda data: ('thrust', actuator_controls_1.thrust_x)],
                            colors8[3:4], ['Thrust (forward)'], mark_nan=True)
    plot_flight_modes_background(data_plot, flight_mode_changes, vtol_states)
    if data_plot.finalize() is not None: plots.append(data_plot)

    if dynamic_control_alloc:

        # actuator motors, actuator servos
        actuator_output_plots = [("actuator_motors", "Motor"), ("actuator_servos", "Servo")]
        for topic_name, plot_name in actuator_output_plots:

            data_plot = DataPlot(data, plot_config, topic_name,
                                 y_range=Range1d(-1, 1), title=plot_name+' Outputs',
                                 plot_height='small', changed_params=changed_params,
                                 x_range=x_range)
            num_actuator_outputs = 12
            if data_plot.dataset:
                for i in range(num_actuator_outputs):
                    try:
                        output_data = data_plot.dataset.data['control['+str(i)+']']
                    except KeyError:
                        num_actuator_outputs = i
                        break

                    if np.isnan(output_data).all():
                        num_actuator_outputs = i
                        break

                if num_actuator_outputs > 0:
                    data_plot.add_graph(['control['+str(i)+']'
                                         for i in range(num_actuator_outputs)],
                                        [colors8[i % 8] for i in range(num_actuator_outputs)],
                                        [plot_name+' '+str(i+1)
                                         for i in range(num_actuator_outputs)])
                    plot_flight_modes_background(data_plot, flight_mode_changes, vtol_states)
                    if data_plot.finalize() is not None: plots.append(data_plot)

    else:

        actuator_output_plots = [(0, "Actuator Outputs (Main)"), (1, "Actuator Outputs (AUX)"),
                                 (2, "Actuator Outputs (EXTRA)")]
        for topic_instance, plot_name in actuator_output_plots:

            data_plot = DataPlot(data, plot_config, 'actuator_outputs',
                                 y_start=0, title=plot_name, plot_height='small',
                                 changed_params=changed_params, topic_instance=topic_instance,
                                 x_range=x_range)
            num_actuator_outputs = 16
            # only plot if at least one of the outputs is not constant
            all_constant = True
            if data_plot.dataset:
                num_actuator_outputs = min(np.amax(data_plot.dataset.data['noutputs']),
                                           num_actuator_outputs)

                for i in range(num_actuator_outputs):
                    output_data = data_plot.dataset.data['output['+str(i)+']']
                    if not np.all(output_data == output_data[0]):
                        all_constant = False

            if not all_constant:
                data_plot.add_graph(['output['+str(i)+']' for i in range(num_actuator_outputs)],
                                    [colors8[i % 8] for i in range(num_actuator_outputs)],
                                    ['Output '+str(i) for i in range(num_actuator_outputs)],
                                    mark_nan=True)
                plot_flight_modes_background(data_plot, flight_mode_changes, vtol_states)

                if data_plot.finalize() is not None: plots.append(data_plot)

    # raw acceleration
    data_plot = DataPlot(data, plot_config, 'sensor_combined',
                         y_axis_label='[m/s^2]', title='Raw Acceleration',
                         plot_height='small', changed_params=changed_params,
                         x_range=x_range)
    data_plot.add_graph(['accelerometer_m_s2[0]', 'accelerometer_m_s2[1]',
                         'accelerometer_m_s2[2]'], colors3, ['X', 'Y', 'Z'])
    if data_plot.finalize() is not None: plots.append(data_plot)

    # Vibration Metrics
    data_plot = DataPlot(data, plot_config, 'vehicle_imu_status',
                         title='Vibration Metrics',
                         plot_height='small', changed_params=changed_params,
                         x_range=x_range, y_start=0, topic_instance=0)
    data_plot.add_graph(['accel_vibration_metric'], colors8[0:1],
                         ['Accel 0 Vibration Level [m/s^2]'])

    data_plot.change_dataset('vehicle_imu_status', 1)
    data_plot.add_graph(['accel_vibration_metric'], colors8[1:2],
                            ['Accel 1 Vibration Level [m/s^2]'])

    data_plot.change_dataset('vehicle_imu_status', 2)
    data_plot.add_graph(['accel_vibration_metric'], colors8[2:3],
                            ['Accel 2 Vibration Level [m/s^2]'])

    data_plot.change_dataset('vehicle_imu_status', 3)
    data_plot.add_graph(['accel_vibration_metric'], colors8[3:4],
                            ['Accel 3 Vibration Level [m/s^2]'])

    data_plot.add_horizontal_background_boxes(
        ['green', 'orange', 'red'], [4.905, 9.81])

    if data_plot.finalize() is not None: plots.append(data_plot)

    # Acceleration Spectrogram
    data_plot = DataPlotSpec(data, plot_config, 'sensor_combined',
                             y_axis_label='[Hz]', title='Acceleration Power Spectral Density',
                             plot_height='small', x_range=x_range)
    data_plot.add_graph(['accelerometer_m_s2[0]', 'accelerometer_m_s2[1]', 'accelerometer_m_s2[2]'],
                        ['X', 'Y', 'Z'])
    if data_plot.finalize() is not None: plots.append(data_plot)


    # Filtered Gyro (angular velocity) Spectrogram
    data_plot = DataPlotSpec(data, plot_config, 'vehicle_angular_velocity',
                             y_axis_label='[Hz]', title='Angular velocity Power Spectral Density',
                             plot_height='small', x_range=x_range)
    data_plot.add_graph(['xyz[0]', 'xyz[1]', 'xyz[2]'],
                        ['rollspeed', 'pitchspeed', 'yawspeed'])

    if data_plot.finalize() is not None: plots.append(data_plot)


    # Filtered angular acceleration Spectrogram
    data_plot = DataPlotSpec(data, plot_config, 'vehicle_angular_acceleration',
                             y_axis_label='[Hz]',
                             title='Angular acceleration Power Spectral Density',
                             plot_height='small', x_range=x_range)
    data_plot.add_graph(['xyz[0]', 'xyz[1]', 'xyz[2]'],
                        ['roll accel', 'pitch accel', 'yaw accel'])

    if data_plot.finalize() is not None: plots.append(data_plot)


    # raw angular speed
    data_plot = DataPlot(data, plot_config, 'sensor_combined',
                         y_axis_label='[deg/s]', title='Raw Angular Speed (Gyroscope)',
                         plot_height='small', changed_params=changed_params,
                         x_range=x_range)
    data_plot.add_graph([
        lambda data: ('gyro_rad[0]', np.rad2deg(data['gyro_rad[0]'])),
        lambda data: ('gyro_rad[1]', np.rad2deg(data['gyro_rad[1]'])),
        lambda data: ('gyro_rad[2]', np.rad2deg(data['gyro_rad[2]']))],
                        colors3, ['X', 'Y', 'Z'])
    if data_plot.finalize() is not None: plots.append(data_plot)

    # FIFO accel
    for instance in range(3):
        if add_virtual_fifo_topic_data(ulog, 'sensor_accel_fifo', instance):
            # Raw data
            data_plot = DataPlot(data, plot_config, 'sensor_accel_fifo_virtual',
                                 y_axis_label='[m/s^2]',
                                 title=f'Raw Acceleration (FIFO, IMU{instance})',
                                 plot_height='small', changed_params=changed_params,
                                 x_range=x_range, topic_instance=instance)
            data_plot.add_graph(['x', 'y', 'z'], colors3, ['X', 'Y', 'Z'])
            if data_plot.finalize() is not None: plots.append(data_plot)

            # power spectral density
            data_plot = DataPlotSpec(data, plot_config, 'sensor_accel_fifo_virtual',
                                     y_axis_label='[Hz]',
                                     title=(f'Acceleration Power Spectral Density'
                                            f'(FIFO, IMU{instance})'),
                                     plot_height='normal', x_range=x_range, topic_instance=instance)
            data_plot.add_graph(['x', 'y', 'z'], ['X', 'Y', 'Z'])
            if data_plot.finalize() is not None: plots.append(data_plot)

            # sampling regularity
            data_plot = DataPlot(data, plot_config, 'sensor_accel_fifo', y_range=Range1d(0, 25e3),
                                 y_axis_label='[us]',
                                 title=f'Sampling Regularity of Sensor Data (FIFO, IMU{instance})',
                                 plot_height='small',
                                 changed_params=changed_params,
                                 x_range=x_range, topic_instance=instance)
            sensor_accel_fifo = ulog.get_dataset('sensor_accel_fifo').data
            sampling_diff = np.diff(sensor_accel_fifo['timestamp'])
            min_sampling_diff = np.amin(sampling_diff)
            plot_dropouts(data_plot.bokeh_plot, ulog.dropouts, min_sampling_diff)
            data_plot.add_graph([lambda data: ('timediff', np.append(sampling_diff, 0))],
                                [colors3[2]], ['delta t (between 2 logged samples)'])
            if data_plot.finalize() is not None: plots.append(data_plot)

    # FIFO gyro
    for instance in range(3):
        if add_virtual_fifo_topic_data(ulog, 'sensor_gyro_fifo', instance):
            # Raw data
            data_plot = DataPlot(data, plot_config, 'sensor_gyro_fifo_virtual',
                                 y_axis_label='[deg/s]', title=f'Raw Gyro (FIFO, IMU{instance})',
                                 plot_height='small', changed_params=changed_params,
                                 x_range=x_range, topic_instance=instance)
            data_plot.add_graph(['x', 'y', 'z'], colors3, ['X', 'Y', 'Z'])
            data_plot.add_graph([
                lambda data: ('x', np.rad2deg(data['x'])),
                lambda data: ('y', np.rad2deg(data['y'])),
                lambda data: ('z', np.rad2deg(data['z']))],
                                colors3, ['X', 'Y', 'Z'])
            if data_plot.finalize() is not None: plots.append(data_plot)

            # power spectral density
            data_plot = DataPlotSpec(data, plot_config, 'sensor_gyro_fifo_virtual',
                                     y_axis_label='[Hz]',
                                     title=f'Gyro Power Spectral Density (FIFO, IMU{instance})',
                                     plot_height='normal', x_range=x_range, topic_instance=instance)
            data_plot.add_graph(['x', 'y', 'z'], ['X', 'Y', 'Z'])
            if data_plot.finalize() is not None: plots.append(data_plot)


    # magnetic field strength
    data_plot = DataPlot(data, plot_config, magnetometer_ga_topic,
                         y_axis_label='[gauss]', title='Raw Magnetic Field Strength',
                         plot_height='small', changed_params=changed_params,
                         x_range=x_range)
    data_plot.add_graph(['magnetometer_ga[0]', 'magnetometer_ga[1]',
                         'magnetometer_ga[2]'], colors3,
                        ['X', 'Y', 'Z'])
    if data_plot.finalize() is not None: plots.append(data_plot)

    # magnetic field magnitude
    data_plot = DataPlot(data, plot_config, magnetometer_ga_topic,
                         y_axis_label='[gauss]', title='Magnetic Field Magnitude',
                         plot_height='small', changed_params=changed_params,
                         x_range=x_range)
    mag_data = ulog.get_dataset(magnetometer_ga_topic).data
    mag_magnitude = np.sqrt(mag_data['magnetometer_ga[0]']**2 + 
                          mag_data['magnetometer_ga[1]']**2 + 
                          mag_data['magnetometer_ga[2]']**2)
    mag_data['magnitude'] = mag_magnitude
    data_plot.add_graph(['magnitude'], colors3[0:1], ['Magnitude'])
    
    plot_flight_modes_background(data_plot, flight_mode_changes, vtol_states)
    if data_plot.finalize() is not None: 
        style_plot(data_plot.bokeh_plot)
        plots.append(data_plot)    


    # distance sensor
    data_plot = DataPlot(data, plot_config, 'distance_sensor',
                         y_start=0, y_axis_label='[m]', title='Distance Sensor',
                         plot_height='small', changed_params=changed_params,
                         x_range=x_range)
    data_plot.add_graph(['current_distance', 'variance'], colors3[0:2],
                        ['Distance', 'Variance'])

    # dist_bottom from estimator
    data_plot.change_dataset('vehicle_local_position')
    data_plot.add_graph(['dist_bottom', 'dist_bottom_valid'], colors8[2:4],
                            ['Estimated Distance Bottom [m]', 'Dist Bottom Valid'])
    if data_plot.finalize() is not None: plots.append(data_plot)



    # gps uncertainty
    # the accuracy values can be really large if there is no fix, so we limit the
    # y axis range to some sane values
    data_plot = DataPlot(data, plot_config, 'vehicle_gps_position',
                         title='GPS Uncertainty', y_range=Range1d(0, 40),
                         plot_height='small', changed_params=changed_params,
                         x_range=x_range)
    data_plot.add_graph(['eph', 'epv', 'hdop', 'vdop', 's_variance_m_s',
                         'satellites_used', 'fix_type'], colors8,
                         ['Horizontal position accuracy [m]',
                         'Vertical position accuracy [m]', 'Horizontal dilution of precision [m]',
                         'Vertical dilution of precision [m]', 'Speed accuracy [m/s]',
                         'Num Satellites used', 'GPS Fix'])
    if data_plot.finalize() is not None: plots.append(data_plot)


    # gps noise & jamming
    data_plot = DataPlot(data, plot_config, 'vehicle_gps_position',
                         y_start=0, title='GPS Noise & Jamming',
                         plot_height='small', changed_params=changed_params,
                         x_range=x_range)
    data_plot.add_graph(['noise_per_ms', 'jamming_indicator'], colors3[0:2],
                        ['Noise per ms', 'Jamming Indicator'])
    if data_plot.finalize() is not None: plots.append(data_plot)


    # thrust and magnetic field
    data_plot = DataPlot(data, plot_config, magnetometer_ga_topic,
                         y_start=0, title='Thrust and Magnetic Field', plot_height='small',
                         changed_params=changed_params, x_range=x_range)
    data_plot.add_graph(
        [lambda data: ('len_mag', np.sqrt(data['magnetometer_ga[0]']**2 +
                                          data['magnetometer_ga[1]']**2 +
                                          data['magnetometer_ga[2]']**2))],
        colors3[0:1], ['Norm of Magnetic Field'])
    data_plot.change_dataset(actuator_controls_0.thrust_sp_topic)
    if actuator_controls_0.thrust is not None:
        data_plot.add_graph([lambda data: ('thrust', actuator_controls_0.thrust)],
                            colors3[1:2], ['Thrust'])
    if is_vtol and not dynamic_control_alloc:
        data_plot.change_dataset(actuator_controls_1.thrust_sp_topic)
        if actuator_controls_1.thrust_x is not None:
            data_plot.add_graph([lambda data: ('thrust', actuator_controls_1.thrust_x)],
                                colors3[2:3], ['Thrust (Fixed-wing'])
    if data_plot.finalize() is not None: plots.append(data_plot)



    # power
    data_plot = DataPlot(data, plot_config, 'battery_status',
                         y_start=0, title='Power',
                         plot_height='small', changed_params=changed_params,
                         x_range=x_range)
    data_plot.add_graph(['voltage_v',
                         'current_a', lambda data: ('discharged_mah', data['discharged_mah']/100),
                         lambda data: ('remaining', data['remaining']*10)],
                        colors8[0:4],
                        ['Battery Voltage [V]',
                         'Battery Current [A]', 'Discharged Amount [mAh / 100]',
                         'Battery remaining [0=empty, 10=full]'])
    data_plot.add_graph(['ocv_estimate', lambda data: ('internal_resistance_estimate',
                          data['internal_resistance_estimate']*1000)],
                        colors8[4:6], ['OCV Estimate [V]', 'Internal Resistance Estimate [mOhm]'])
    data_plot.change_dataset('system_power')
    if data_plot.dataset:
        if 'voltage5v_v' in data_plot.dataset.data and \
                        np.amax(data_plot.dataset.data['voltage5v_v']) > 0.0001:
            data_plot.add_graph(['voltage5v_v'], colors8[7:8], ['5 V'])
        if 'sensors3v3[0]' in data_plot.dataset.data and \
                        np.amax(data_plot.dataset.data['sensors3v3[0]']) > 0.0001:
            data_plot.add_graph(['sensors3v3[0]'], colors8[6:7], ['3.3 V'])
    if data_plot.finalize() is not None: plots.append(data_plot)


    #Temperature
    data_plot = DataPlot(data, plot_config, 'sensor_baro',
                         y_start=0, y_axis_label='[C]', title='Temperature',
                         plot_height='small', changed_params=changed_params,
                         x_range=x_range)
    data_plot.add_graph(['temperature'], colors8[0:1],
                        ['Baro temperature'])
    data_plot.change_dataset('sensor_accel')
    data_plot.add_graph(['temperature'], colors8[2:3],
                        ['Accel temperature'])
    data_plot.change_dataset('airspeed')
    data_plot.add_graph(['air_temperature_celsius'], colors8[4:5],
                        ['Airspeed temperature'])
    data_plot.change_dataset('battery_status')
    data_plot.add_graph(['temperature'], colors8[6:7],
                        ['Battery temperature'])
    if data_plot.finalize() is not None: plots.append(data_plot)


    # estimator flags
    try:
        data_plot = DataPlot(data, plot_config, 'estimator_status',
                             y_start=0, title='Estimator Flags',
                             plot_height='small', changed_params=changed_params,
                             x_range=x_range)
        estimator_status = ulog.get_dataset('estimator_status').data
        plot_data = []
        plot_labels = []
        input_data = [
            ('Health Flags (vel, pos, hgt)', estimator_status['health_flags']),
            ('Timeout Flags (vel, pos, hgt)', estimator_status['timeout_flags']),
            ('Velocity Check Bit', (estimator_status['innovation_check_flags'])&0x1),
            ('Horizontal Position Check Bit', (estimator_status['innovation_check_flags']>>1)&1),
            ('Vertical Position Check Bit', (estimator_status['innovation_check_flags']>>2)&1),
            ('Mag X, Y, Z Check Bits', (estimator_status['innovation_check_flags']>>3)&0x7),
            ('Yaw Check Bit', (estimator_status['innovation_check_flags']>>6)&1),
            ('Airspeed Check Bit', (estimator_status['innovation_check_flags']>>7)&1),
            ('Synthetic Sideslip Check Bit', (estimator_status['innovation_check_flags']>>8)&1),
            ('Height to Ground Check Bit', (estimator_status['innovation_check_flags']>>9)&1),
            ('Optical Flow X, Y Check Bits', (estimator_status['innovation_check_flags']>>10)&0x3),
            ]
        # filter: show only the flags that have non-zero samples
        for cur_label, cur_data in input_data:
            if np.amax(cur_data) > 0.1:
                data_label = 'flags_'+str(len(plot_data)) # just some unique string
                plot_data.append(lambda d, data=cur_data, label=data_label: (label, data))
                plot_labels.append(cur_label)
                if len(plot_data) >= 8: # cannot add more than that
                    break

        if len(plot_data) == 0:
            # add the plot even in the absence of any problem, so that the user
            # can validate that (otherwise it's ambiguous: it could be that the
            # estimator_status topic is not logged)
            plot_data = [lambda d: ('flags', input_data[0][1])]
            plot_labels = [input_data[0][0]]
        data_plot.add_graph(plot_data, colors8[0:len(plot_data)], plot_labels)
        if data_plot.finalize() is not None: plots.append(data_plot)
    except (KeyError, IndexError) as error:
        print('Error in estimator plot: '+str(error))


    # Failsafe flags
    try:
        data_plot = DataPlot(data, plot_config, 'vehicle_status',
                             y_start=0, title='Failsafe Flags',
                             plot_height='normal', changed_params=changed_params,
                             x_range=x_range)
        data_plot.add_graph(['failsafe', 'failsafe_and_user_took_over'], [colors8[0], colors8[1]],
                            ['In Failsafe', 'User Took Over'])
        num_graphs = 2
        skip_if_always_set = ['auto_mission_missing', 'offboard_control_signal_lost']

        data_plot.change_dataset('failsafe_flags')
        if data_plot.dataset is not None:
            failsafe_flags = data_plot.dataset.data
            for failsafe_field in failsafe_flags:
                if failsafe_field == 'timestamp' or failsafe_field.startswith('mode_req_'):
                    continue
                cur_data = failsafe_flags[failsafe_field]
                # filter: show only the flags that are set at some point
                if np.amax(cur_data) >= 1:
                    if failsafe_field in skip_if_always_set and np.amin(cur_data) >= 1:
                        continue
                    data_plot.add_graph([failsafe_field], [colors8[num_graphs % 8]],
                                        [failsafe_field.replace('_', ' ')])
                    num_graphs += 1
            plot_flight_modes_background(data_plot, flight_mode_changes, vtol_states)
            if data_plot.finalize() is not None: plots.append(data_plot)
    except (KeyError, IndexError) as error:
        print('Error in failsafe plot: '+str(error))


    # cpu load
    data_plot = DataPlot(data, plot_config, 'cpuload',
                         title='CPU & RAM', plot_height='small', y_range=Range1d(0, 1),
                         changed_params=changed_params, x_range=x_range)
    data_plot.add_graph(['ram_usage', 'load'], [colors3[1], colors3[2]],
                        ['RAM Usage', 'CPU Load'])
    data_plot.add_span('load', line_color=colors3[2])
    data_plot.add_span('ram_usage', line_color=colors3[1])
    plot_flight_modes_background(data_plot, flight_mode_changes, vtol_states)
    if data_plot.finalize() is not None: plots.append(data_plot)


    # sampling: time difference
    try:
        data_plot = DataPlot(data, plot_config, 'sensor_combined', y_range=Range1d(0, 25e3),
                             y_axis_label='[us]',
                             title='Sampling Regularity of Sensor Data', plot_height='small',
                             changed_params=changed_params, x_range=x_range)
        sensor_combined = ulog.get_dataset('sensor_combined').data
        sampling_diff = np.diff(sensor_combined['timestamp'])
        min_sampling_diff = np.amin(sampling_diff)

        plot_dropouts(data_plot.bokeh_plot, ulog.dropouts, min_sampling_diff)

        data_plot.add_graph([lambda data: ('timediff', np.append(sampling_diff, 0))],
                            [colors3[2]], ['delta t (between 2 logged samples)'])
        data_plot.change_dataset('estimator_status')
        data_plot.add_graph([lambda data: ('time_slip', data['time_slip']*1e6)],
                            [colors3[1]], ['Estimator time slip (cumulative)'])
        if data_plot.finalize() is not None: plots.append(data_plot)
    except:
        pass

    # Local RSSI and Remote RSSI
    try:
        data_plot = DataPlot(data, plot_config, 'radio_status',
                             y_axis_label='[RSSI]',
                             title='Local RSSI and Remote RSSI', plot_height='small', x_range=x_range)
        radio_status = ulog.get_dataset('radio_status').data
        sampling_diff = np.diff(radio_status['timestamp'])
        min_sampling_diff = np.amin(sampling_diff)

        plot_dropouts(data_plot.bokeh_plot, ulog.dropouts, min_sampling_diff)

        data_plot.add_graph(['rssi', 'remote_rssi'], colors3[0:2], 
                           ['Local RSSI', 'Remote RSSI'])
        
        # Set plot ranges to fit data after adding graphs
        data_plot.bokeh_plot.x_range.start = min(radio_status['timestamp'])
        data_plot.bokeh_plot.x_range.end = max(radio_status['timestamp'])
        data_plot.bokeh_plot.y_range.start = min(min(radio_status['rssi']), min(radio_status['remote_rssi']))
        data_plot.bokeh_plot.y_range.end = max(max(radio_status['rssi']), max(radio_status['remote_rssi']))
        plot_flight_modes_background(data_plot, flight_mode_changes, vtol_states)
        if data_plot.finalize() is not None: 
            style_plot(data_plot.bokeh_plot)
            plots.append(data_plot)
    except:
        pass
    
    # Local Noise and Remote Noise
    try:
        data_plot = DataPlot(data, plot_config, 'radio_status',
                             y_axis_label='[Noise]',
                             title='Local Noise and Remote Noise', plot_height='small', x_range=x_range)
        radio_status = ulog.get_dataset('radio_status').data
        sampling_diff = np.diff(radio_status['timestamp'])
        min_sampling_diff = np.amin(sampling_diff)

        plot_dropouts(data_plot.bokeh_plot, ulog.dropouts, min_sampling_diff)

        data_plot.add_graph(['noise', 'remote_noise'], colors3[0:2], 
                           ['Local Noise', 'Remote Noise'])
        
        # Set plot ranges to fit data after adding graphs
        data_plot.bokeh_plot.x_range.start = min(radio_status['timestamp'])
        data_plot.bokeh_plot.x_range.end = max(radio_status['timestamp'])
        data_plot.bokeh_plot.y_range.start = min(min(radio_status['noise']), min(radio_status['remote_noise']))
        data_plot.bokeh_plot.y_range.end = max(max(radio_status['noise']), max(radio_status['remote_noise']))
        plot_flight_modes_background(data_plot, flight_mode_changes, vtol_states)
        if data_plot.finalize() is not None: 
            style_plot(data_plot.bokeh_plot)
            plots.append(data_plot)    
    except:
        pass

    # TxBuffer Percent Remaining
    try:
        data_plot = DataPlot(data, plot_config, 'radio_status',
                             y_axis_label='[TxBuf]',
                             title='TxBuffer Percent Remaining', plot_height='small', x_range=x_range)
        radio_status = ulog.get_dataset('radio_status').data
        sampling_diff = np.diff(radio_status['timestamp'])
        min_sampling_diff = np.amin(sampling_diff)

        plot_dropouts(data_plot.bokeh_plot, ulog.dropouts, min_sampling_diff)

        data_plot.add_graph(['txbuf'], colors3[0:1], ['TX Buffer'])
        
        # Set plot ranges to fit data after adding graphs
        data_plot.bokeh_plot.x_range.start = min(radio_status['timestamp'])
        data_plot.bokeh_plot.x_range.end = max(radio_status['timestamp'])
        data_plot.bokeh_plot.y_range.start = min(min(radio_status['noise']), min(radio_status['remote_noise']))
        data_plot.bokeh_plot.y_range.end = max(max(radio_status['noise']), max(radio_status['remote_noise']))
        plot_flight_modes_background(data_plot, flight_mode_changes, vtol_states)
        if data_plot.finalize() is not None: 
            style_plot(data_plot.bokeh_plot)
            plots.append(data_plot)    
    except:
        pass
    # Signal to Noise Ratio
    try:
        data_plot = DataPlot(data, plot_config, 'radio_status',
                             y_axis_label='[dB]',
                             title='Signal to Noise Ratio', plot_height='small', x_range=x_range)
        radio_status = ulog.get_dataset('radio_status').data
        sampling_diff = np.diff(radio_status['timestamp'])
        min_sampling_diff = np.amin(sampling_diff)

        plot_dropouts(data_plot.bokeh_plot, ulog.dropouts, min_sampling_diff)

        data_plot.add_graph([lambda data: ('local_snr', data['rssi'] - data['noise'])], 
                           colors3[0:1], ['Local SNR'])
        data_plot.add_graph([lambda data: ('remote_snr', data['remote_rssi'] - data['remote_noise'])],
                           colors3[1:2], ['Remote SNR'])
        
        # Set plot ranges to fit data after adding graphs
        data_plot.bokeh_plot.x_range.start = min(radio_status['timestamp'])
        data_plot.bokeh_plot.x_range.end = max(radio_status['timestamp'])
        data_plot.bokeh_plot.y_range.start = min(min(radio_status['rssi'] - radio_status['noise']), 
                                                min(radio_status['remote_rssi'] - radio_status['remote_noise']))
        data_plot.bokeh_plot.y_range.end = max(max(radio_status['rssi'] - radio_status['noise']),
                                              max(radio_status['remote_rssi'] - radio_status['remote_noise']))
        plot_flight_modes_background(data_plot, flight_mode_changes, vtol_states)
        if data_plot.finalize() is not None: 
            style_plot(data_plot.bokeh_plot)
            plots.append(data_plot)    
    except:
        pass
    
<<<<<<< HEAD
    
    # Windspeed
=======
    # Windspeed Components
>>>>>>> b8a15b53
    try:
        data_plot = DataPlot(data, plot_config, 'wind',
                             y_axis_label='[m/s]',
                             title='Wind Speed Components', plot_height='small', x_range=x_range)
        wind_data = ulog.get_dataset('wind').data
        sampling_diff = np.diff(wind_data['timestamp'])
        min_sampling_diff = np.amin(sampling_diff)

        plot_dropouts(data_plot.bokeh_plot, ulog.dropouts, min_sampling_diff)

        data_plot.add_graph(['windspeed_north'], colors3[0:1], ['Wind Speed North'])
        data_plot.add_graph(['windspeed_east'], colors3[1:2], ['Wind Speed East'])
                # Calculate total wind magnitude from north and east components
        wind_magnitude = np.sqrt(wind_data['windspeed_north']**2 + wind_data['windspeed_east']**2)
        wind_data['wind_magnitude'] = wind_magnitude
        
        data_plot.add_graph([lambda data: ('wind_magnitude', data['wind_magnitude'])], 
                           colors3[2:3], ['Total Wind Speed'])
        
        data_plot.bokeh_plot.x_range.start = min(wind_data['timestamp'])
        data_plot.bokeh_plot.x_range.end = max(wind_data['timestamp'])
        data_plot.bokeh_plot.y_range.start = 0
        data_plot.bokeh_plot.y_range.end = max(wind_magnitude) * 1.1
        
        plot_flight_modes_background(data_plot, flight_mode_changes, vtol_states)
        if data_plot.finalize() is not None: 
            style_plot(data_plot.bokeh_plot)
            plots.append(data_plot)
    except:
        pass

    # Wind Speed Magnitude
    try:
        data_plot = DataPlot(data, plot_config, 'wind',
                             y_axis_label='[m/s]',
                             title='Wind Speed Magnitude', plot_height='small', x_range=x_range)
        wind_data = ulog.get_dataset('wind').data
        
        # Calculate wind speed magnitude
        wind_magnitude = np.sqrt(wind_data['windspeed_north']**2 + wind_data['windspeed_east']**2)
        wind_data['wind_magnitude'] = wind_magnitude

        data_plot.add_graph(['wind_magnitude'], colors3[0:1], ['Wind Speed'])
        
        data_plot.bokeh_plot.x_range.start = min(wind_data['timestamp'])
        data_plot.bokeh_plot.x_range.end = max(wind_data['timestamp'])
        data_plot.bokeh_plot.y_range.start = 0
        data_plot.bokeh_plot.y_range.end = max(wind_magnitude) * 1.1
        
        plot_flight_modes_background(data_plot, flight_mode_changes, vtol_states)
        if data_plot.finalize() is not None:
            style_plot(data_plot.bokeh_plot)
            plots.append(data_plot)
    except:
        pass

    # Wind Direction
    try:
        data_plot = DataPlot(data, plot_config, 'wind',
                             y_axis_label='[deg]',
                             title='Wind Direction', plot_height='small', x_range=x_range)
        wind_data = ulog.get_dataset('wind').data
        
        # Calculate wind direction in degrees (0-360)
        wind_direction = np.degrees(np.arctan2(wind_data['windspeed_east'], wind_data['windspeed_north'])) % 360
        wind_data['wind_direction'] = wind_direction

        data_plot.add_graph(['wind_direction'], colors3[0:1], ['Wind Direction'])
        
        data_plot.bokeh_plot.x_range.start = min(wind_data['timestamp'])
        data_plot.bokeh_plot.x_range.end = max(wind_data['timestamp'])
        data_plot.bokeh_plot.y_range.start = 0
        data_plot.bokeh_plot.y_range.end = 360
        
        plot_flight_modes_background(data_plot, flight_mode_changes, vtol_states)
        if data_plot.finalize() is not None:
            style_plot(data_plot.bokeh_plot)
            plots.append(data_plot)
    except:
        pass

    # Windspeed variance
    try:
        data_plot = DataPlot(data, plot_config, 'wind',
                             y_axis_label='[(m/s)²]',
                             title='Wind Speed Variance', plot_height='small', x_range=x_range)
        wind_data = ulog.get_dataset('wind').data
        sampling_diff = np.diff(wind_data['timestamp'])
        min_sampling_diff = np.amin(sampling_diff)

        plot_dropouts(data_plot.bokeh_plot, ulog.dropouts, min_sampling_diff)

        data_plot.add_graph(['variance_north'], colors3[0:1], ['Wind Speed North Variance'])
        data_plot.add_graph(['variance_east'], colors3[1:2], ['Wind Speed East Variance'])
        
        # Set plot ranges to fit data after adding graphs
        data_plot.bokeh_plot.x_range.start = min(wind_data['timestamp'])
        data_plot.bokeh_plot.x_range.end = max(wind_data['timestamp'])
        data_plot.bokeh_plot.y_range.start = min(min(wind_data['variance_north']), 
                                                min(wind_data['variance_east']))
        data_plot.bokeh_plot.y_range.end = max(max(wind_data['variance_north']),
                                              max(wind_data['variance_east']))
        plot_flight_modes_background(data_plot, flight_mode_changes, vtol_states)
        if data_plot.finalize() is not None: 
            style_plot(data_plot.bokeh_plot)
            plots.append(data_plot)
    except:
        pass

    # Windspeed variance
    try:
        data_plot = DataPlot(data, plot_config, 'todd_sensor',
                             y_axis_label='[Pa]',
                             title='Barometric Pressure', plot_height='small', x_range=x_range)
        sensor_data = ulog.get_dataset('todd_sensor').data
        data_plot.add_graph(['baro_pressure_pa'], colors3[0:1], ['Barometric Pressure'])
        plot_flight_modes_background(data_plot, flight_mode_changes, vtol_states)
        if data_plot.finalize() is not None: 
            style_plot(data_plot.bokeh_plot)
            plots.append(data_plot)    
    except:
        pass

    try:
        data_plot = DataPlot(data, plot_config, 'todd_sensor',
                             y_axis_label='[°C]',
                             title='Temperature Sensors - Todd Sensor', plot_height='small', x_range=x_range)
        data_plot.add_graph(['sht_temp_celcius'], colors3[1:2], ['SHT Temperature'])
        data_plot.add_graph(['therm_temp_celcius'], colors3[2:3], ['Thermistor Temperature'])
        plot_flight_modes_background(data_plot, flight_mode_changes, vtol_states)
        if data_plot.finalize() is not None: 
            style_plot(data_plot.bokeh_plot)
            plots.append(data_plot)    
    except:
        pass

    try:
        data_plot = DataPlot(data, plot_config, 'todd_sensor',
                             y_axis_label='[%]',
                             title='SHT Humidity - Todd Sensor', plot_height='small', x_range=x_range)
        data_plot.add_graph(['sht_humidity'], colors3[0:1], ['Humidity'])
        plot_flight_modes_background(data_plot, flight_mode_changes, vtol_states)
        if data_plot.finalize() is not None: 
            style_plot(data_plot.bokeh_plot)
            plots.append(data_plot)    
    except:
        pass

    try:
        data_plot = DataPlot(data, plot_config, 'todd_sensor',
                             y_axis_label='[Ω]',
                             title='Thermistor Resistance - Todd Sensor', plot_height='small', x_range=x_range)
        data_plot.add_graph(['therm_resistance'], colors3[0:1], ['Resistance'])
        plot_flight_modes_background(data_plot, flight_mode_changes, vtol_states)
        if data_plot.finalize() is not None: 
            style_plot(data_plot.bokeh_plot)
            plots.append(data_plot)    
    except:
        pass
    

        # current vs thrust# Thrust vs Wind Speed
    data_plot = DataPlot(data, plot_config, 'wind', 
                        title='ICING -- Does thrust increase while holding, accounting for wind speed?', 
                        plot_height='small',
                        changed_params=changed_params,
                        x_range=x_range)

    # Get wind data and calculate magnitude
    wind_data = ulog.get_dataset('wind').data
    wind_magnitude = np.sqrt(wind_data['windspeed_north']**2 + wind_data['windspeed_east']**2)
    data_plot.add_graph([lambda data: ('wind_magnitude', wind_magnitude)],
                        colors3[0:1], ['Wind Speed [m/s]'])

    # Add thrust data
    data_plot.change_dataset(actuator_controls_0.thrust_sp_topic)
    thrust_data = (actuator_controls_0.thrust * 100) - 30
    data_plot.add_graph([lambda data: ('thrust', thrust_data)],
                        colors3[1:2], ['Thrust [%]'])
    
    # Add vertical velocity data
    data_plot.change_dataset('vehicle_local_position')
    data_plot.add_graph(['vz'], colors3[2:3], ['Vertical Velocity [m/s]'])
    


    plot_flight_modes_background(data_plot, flight_mode_changes, vtol_states)
<<<<<<< HEAD

    if data_plot.finalize() is not None:
        style_plot(data_plot.bokeh_plot)
        plots.append(data_plot)
    
    
    
    
    
        # Create a new DataPlot instance for the ratio plot
    # ratio_data_plot = DataPlot(data, plot_config, 'vehicle_local_position',
    #                         y_start=0, title='AUTO RATIO PLOT',
    #                         plot_height='small', changed_params=changed_params,
    #                         x_range=x_range)

    # # Get velocity data and normalize
    # vel_dataset = ulog.get_dataset('vehicle_local_position')
    # vel_data = vel_dataset.data['vz']
    # max_vel = np.max(np.abs(vel_data))
    # normalized_vel_data = [abs(x)/max_vel * 100 for x in vel_data]

    # # Get thrust data and scale
    # thrust_dataset = ulog.get_dataset(actuator_controls_0.thrust_sp_topic)
    # thrust_data = actuator_controls_0.thrust * 100

    # # Align arrays by padding the shorter one
    # vel_arr = np.array(normalized_vel_data)
    # thr_arr = np.array(thrust_data)
    # max_len = max(len(vel_arr), len(thr_arr))
    # if len(vel_arr) < max_len:
    #     vel_arr = np.concatenate([vel_arr, np.full(max_len - len(vel_arr), vel_arr[-1])])
    # elif len(thr_arr) < max_len:
    #     thr_arr = np.concatenate([thr_arr, np.full(max_len - len(thr_arr), thr_arr[-1])])

    # # Compute ratio and avoid division by zero
    # epsilon = 1e-9
    # ratio = vel_arr / (thr_arr + epsilon)

    # def ratio_calc(data):
    #     # Ensure ratio matches the current dataset length
    #     length = len(data['vz'])
    #     return ('ratio', ratio[:length])

    # ratio_data_plot.add_graph([ratio_calc], colors3[3:4], ['Velocity/Thrust Ratio'])

    # if ratio_data_plot.finalize() is not None:
    #     style_plot(ratio_data_plot.bokeh_plot)
    #     plots.append(ratio_data_plot)

    
    
        
    # actuator outputs
    data_plot = DataPlot(data, plot_config, 'actuator_outputs',
                         y_start=0, title='ADS Run (RPM)', plot_height='small',
                         changed_params=changed_params, topic_instance=0,
                         x_range=x_range)

    data_plot.add_graph(['output[4]'],
                        [colors8[4]],
                        ['ADS Run (RPM)'],
                        mark_nan=True)
    data_plot.change_dataset('vehicle_gps_position')
    data_plot.add_graph([lambda data: ('alt', vehicle_gps_position_altitude)],
                        colors8[0:1], ['GPS Altitude (MSL)'])
    plot_flight_modes_background(data_plot, flight_mode_changes, vtol_states, ads_states)
    if data_plot.finalize() is not None: 
        style_plot(data_plot.bokeh_plot)
        plots.append(data_plot)         
        
        
        
        
        
    # ratio between velocity and thrust
    vel_dataset = ulog.get_dataset('vehicle_local_position')
    vel_data = vel_dataset.data['vz'] 
    
    ## already normalized
    thrust_data = actuator_controls_0.thrust_z_neg

    
=======
    if data_plot.finalize() is not None:
        style_plot(data_plot.bokeh_plot)
        plots.append(data_plot)
>>>>>>> b8a15b53
    
    # battery filtered values
    try:
        data_plot = DataPlot(data, plot_config, 'battery_status',
                             y_axis_label='[V/A]',
                             title='Battery Filtered Values', plot_height='small', x_range=x_range)
        sensor_data = ulog.get_dataset('battery_status').data
        data_plot.add_graph(['voltage_filtered_v'], colors3[0:1], ['Voltage Filtered'])
        data_plot.add_graph(['current_filtered_a'], colors3[1:2], ['Current Filtered'])
        plot_flight_modes_background(data_plot, flight_mode_changes, vtol_states)
        if data_plot.finalize() is not None: 
            style_plot(data_plot.bokeh_plot)
            plots.append(data_plot)    
    except:
        pass
    

        
    
    param_changes_button = Button(label="Hide Parameter Changes", width=170)
    param_change_labels = []
    # FIXME: this should be a CustomJS callback, not on the server. However this
    # did not work for me.
    def param_changes_button_clicked():
        """ callback to show/hide parameter changes """
        for label in param_change_labels:
            if label.visible:
                param_changes_button.label = 'Show Parameter Changes'
                label.visible = False
                label.text_alpha = 0 # label.visible does not work, so we use this instead
            else:
                param_changes_button.label = 'Hide Parameter Changes'
                label.visible = True
                label.text_alpha = 1
    param_changes_button.on_click(param_changes_button_clicked)


    user_agent = curdoc().session_context.request.headers.get("User-Agent", "")
    is_mobile = re.search(r'Mobile|iP(hone|od|ad)|Android|BlackBerry|'
            r'IEMobile|Kindle|NetFront|Silk-Accelerated|(hpw|web)OS|Fennec|'
            r'Minimo|Opera M(obi|ini)|Blazer|Dolfin|'
            r'Dolphin|Skyfire|Zune', user_agent)

    jinja_plot_data = []
    for i in range(len(plots)):
        if plots[i] is None:
            plots[i] = column(param_changes_button, width=int(plot_width * 0.99))
        if isinstance(plots[i], DataPlot):
            if plots[i].param_change_label is not None:
                param_change_labels.append(plots[i].param_change_label)

            plot_title = plots[i].title
            plots[i] = plots[i].bokeh_plot

            fragment = 'Nav-'+plot_title.replace(' ', '-') \
                .replace('&', '_').replace('(', '').replace(')', '')
            jinja_plot_data.append({
                'model_id': plots[i].ref['id'],
                'fragment': fragment,
                'title': plot_title
                })
        if is_mobile is not None and hasattr(plots[i], 'toolbar'):
            # Disable panning on mobile by default
            plots[i].toolbar.active_drag = None


    # changed parameters
    plots.append(get_changed_parameters(ulog, plot_width))



    # information about which messages are contained in the log
# TODO: need to load all topics for this (-> log loading will take longer)
#       but if we load all topics and the log contains some (external) topics
#       with buggy timestamps, it will affect the plotting.
#    data_list_sorted = sorted(ulog.data_list, key=lambda d: d.name + str(d.multi_id))
#    table_text = []
#    for d in data_list_sorted:
#        message_size = sum([ULog.get_field_size(f.type_str) for f in d.field_data])
#        num_data_points = len(d.data['timestamp'])
#        table_text.append((d.name, str(d.multi_id), str(message_size), str(num_data_points),
#           str(message_size * num_data_points)))
#    topics_info = '<table><tr><th>Name</th><th>Topic instance</th><th>Message Size</th>' \
#            '<th>Number of data points</th><th>Total bytes</th></tr>' + ''.join(
#            ['<tr><td>'+'</td><td>'.join(list(x))+'</td></tr>' for x in table_text]) + '</table>'
#    topics_div = Div(text=topics_info, width=int(plot_width*0.9))
#    plots.append(column(topics_div, width=int(plot_width*0.9)))


    # log messages
    plots.append(get_logged_messages(ulog, plot_width))


    # console messages, perf & top output
    top_data = ''
    perf_data = ''
    console_messages = ''
    if 'boot_console_output' in ulog.msg_info_multiple_dict:
        console_output = ulog.msg_info_multiple_dict['boot_console_output'][0]
        console_output = escape(''.join(console_output))
        console_messages = '<p><pre>'+console_output+'</pre></p>'

    for state in ['pre', 'post']:
        if 'perf_top_'+state+'flight' in ulog.msg_info_multiple_dict:
            current_top_data = ulog.msg_info_multiple_dict['perf_top_'+state+'flight'][0]
            flight_data = escape('\n'.join(current_top_data))
            top_data += '<p>'+state.capitalize()+' Flight:<br/><pre>'+flight_data+'</pre></p>'
        if 'perf_counter_'+state+'flight' in ulog.msg_info_multiple_dict:
            current_perf_data = ulog.msg_info_multiple_dict['perf_counter_'+state+'flight'][0]
            flight_data = escape('\n'.join(current_perf_data))
            perf_data += '<p>'+state.capitalize()+' Flight:<br/><pre>'+flight_data+'</pre></p>'
    if 'perf_top_watchdog' in ulog.msg_info_multiple_dict:
        current_top_data = ulog.msg_info_multiple_dict['perf_top_watchdog'][0]
        flight_data = escape('\n'.join(current_top_data))
        top_data += '<p>Watchdog:<br/><pre>'+flight_data+'</pre></p>'

    additional_data_html = ''
    if len(console_messages) > 0:
        additional_data_html += '<h5>Console Output</h5>'+console_messages
    if len(top_data) > 0:
        additional_data_html += '<h5>Processes</h5>'+top_data
    if len(perf_data) > 0:
        additional_data_html += '<h5>Performance Counters</h5>'+perf_data
    if len(additional_data_html) > 0:
        # hide by default & use a button to expand
        additional_data_html = '''
<button id="show-additional-data-btn" class="btn btn-secondary" data-toggle="collapse" style="min-width:0;"
 data-target="#show-additional-data">Show additional Data</button>
<div id="show-additional-data" class="collapse">
{:}
</div>
'''.format(additional_data_html)
        curdoc().template_variables['additional_info'] = additional_data_html


    curdoc().template_variables['plots'] = jinja_plot_data

    return plots<|MERGE_RESOLUTION|>--- conflicted
+++ resolved
@@ -3,13 +3,8 @@
 import re
 from html import escape
 
-<<<<<<< HEAD
 from bokeh.layouts import column, row
-=======
 import pandas as pd
-
-from bokeh.layouts import column
->>>>>>> b8a15b53
 from bokeh.models import Range1d
 from bokeh.models.widgets import Button
 from bokeh.io import curdoc
@@ -1290,13 +1285,8 @@
             plots.append(data_plot)    
     except:
         pass
-    
-<<<<<<< HEAD
-    
-    # Windspeed
-=======
+
     # Windspeed Components
->>>>>>> b8a15b53
     try:
         data_plot = DataPlot(data, plot_config, 'wind',
                              y_axis_label='[m/s]',
@@ -1484,56 +1474,10 @@
 
 
     plot_flight_modes_background(data_plot, flight_mode_changes, vtol_states)
-<<<<<<< HEAD
 
     if data_plot.finalize() is not None:
         style_plot(data_plot.bokeh_plot)
         plots.append(data_plot)
-    
-    
-    
-    
-    
-        # Create a new DataPlot instance for the ratio plot
-    # ratio_data_plot = DataPlot(data, plot_config, 'vehicle_local_position',
-    #                         y_start=0, title='AUTO RATIO PLOT',
-    #                         plot_height='small', changed_params=changed_params,
-    #                         x_range=x_range)
-
-    # # Get velocity data and normalize
-    # vel_dataset = ulog.get_dataset('vehicle_local_position')
-    # vel_data = vel_dataset.data['vz']
-    # max_vel = np.max(np.abs(vel_data))
-    # normalized_vel_data = [abs(x)/max_vel * 100 for x in vel_data]
-
-    # # Get thrust data and scale
-    # thrust_dataset = ulog.get_dataset(actuator_controls_0.thrust_sp_topic)
-    # thrust_data = actuator_controls_0.thrust * 100
-
-    # # Align arrays by padding the shorter one
-    # vel_arr = np.array(normalized_vel_data)
-    # thr_arr = np.array(thrust_data)
-    # max_len = max(len(vel_arr), len(thr_arr))
-    # if len(vel_arr) < max_len:
-    #     vel_arr = np.concatenate([vel_arr, np.full(max_len - len(vel_arr), vel_arr[-1])])
-    # elif len(thr_arr) < max_len:
-    #     thr_arr = np.concatenate([thr_arr, np.full(max_len - len(thr_arr), thr_arr[-1])])
-
-    # # Compute ratio and avoid division by zero
-    # epsilon = 1e-9
-    # ratio = vel_arr / (thr_arr + epsilon)
-
-    # def ratio_calc(data):
-    #     # Ensure ratio matches the current dataset length
-    #     length = len(data['vz'])
-    #     return ('ratio', ratio[:length])
-
-    # ratio_data_plot.add_graph([ratio_calc], colors3[3:4], ['Velocity/Thrust Ratio'])
-
-    # if ratio_data_plot.finalize() is not None:
-    #     style_plot(ratio_data_plot.bokeh_plot)
-    #     plots.append(ratio_data_plot)
-
     
     
         
@@ -1555,23 +1499,6 @@
         style_plot(data_plot.bokeh_plot)
         plots.append(data_plot)         
         
-        
-        
-        
-        
-    # ratio between velocity and thrust
-    vel_dataset = ulog.get_dataset('vehicle_local_position')
-    vel_data = vel_dataset.data['vz'] 
-    
-    ## already normalized
-    thrust_data = actuator_controls_0.thrust_z_neg
-
-    
-=======
-    if data_plot.finalize() is not None:
-        style_plot(data_plot.bokeh_plot)
-        plots.append(data_plot)
->>>>>>> b8a15b53
     
     # battery filtered values
     try:
